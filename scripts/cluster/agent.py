--- conflicted
+++ resolved
@@ -108,7 +108,7 @@
 def sign_client_cert(cert_request, token):
     """
     Sign a certificate request
-    
+
     :param cert_request: the request
     :param token: a token acting as a request uuid
     :returns: the certificate
@@ -133,7 +133,7 @@
 def add_token_to_certs_request(token):
     """
     Add a token to the file holding the nodes we expect a certificate request from
-    
+
     :param token: the token
     """
     with open(certs_request_tokens_file, "a+") as fp:
@@ -181,7 +181,7 @@
 def getCA():
     """
     Return the CA
-    
+
     :returns: the CA file contents
     """
     ca_file = "{}/certs/ca.crt".format(snapdata_path)
@@ -235,7 +235,7 @@
 def read_kubelet_args_file(node=None):
     """
     Return the contents of the kubelet arguments file
-    
+
     :param node: node to add a host override (defaults to None)
     :returns: the kubelet args file
     """
@@ -250,7 +250,7 @@
 def get_node_ep(hostname, remote_addr):
     """
     Return the endpoint to be used for the node based by trying to resolve the hostname provided
-    
+
     :param hostname: the provided hostname
     :param remote_addr: the address the request came from
     :returns: the node's location
@@ -423,13 +423,9 @@
             if "restart" in service and service["restart"]:
                 service_name = get_service_name(service["name"])
                 print("restarting {}".format(service["name"]))
-<<<<<<< HEAD
-                subprocess.check_call("snapctl restart microk8s.daemon-{}".format(service_name).split())
-=======
                 subprocess.check_call(
                     "snapctl restart microk8s.daemon-{}".format(service_name).split()
                 )
->>>>>>> 3248117d
 
     if "addon" in configuration:
         for addon in configuration["addon"]:
