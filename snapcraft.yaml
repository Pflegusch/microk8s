--- conflicted
+++ resolved
@@ -147,10 +147,6 @@
     - socat
     - iproute2
     - dpkg
-<<<<<<< HEAD
-    - openssl
-=======
->>>>>>> 3e7c874b
     - conntrack
     - aufs-tools
     - gawk
