--- conflicted
+++ resolved
@@ -139,6 +139,7 @@
     build-attributes: [no-patchelf]
     build-packages:
     - curl
+    - openssl
     - file
     stage-packages:
     - net-tools
@@ -147,15 +148,12 @@
     - socat
     - iproute2
     - dpkg
-<<<<<<< HEAD
     - conntrack
     - aufs-tools
     - gawk
     - sed
-=======
     - libssl1.0.0
     - coreutils
->>>>>>> f130b852
     source: .
     override-build: |
       set -eu
@@ -216,6 +214,7 @@
 
       echo "Creating commands and wrappers"
       cp $KUBE_SNAP_ROOT/microk8s-resources/wrappers/* .
+
 
       cp -r $KUBE_SNAP_ROOT/microk8s-resources/actions .
       if [ "${ARCH}" = "arm64" ]
