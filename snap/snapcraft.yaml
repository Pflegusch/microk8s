name: microk8s
adopt-info: microk8s
summary: Kubernetes for workstations and appliances
description: |-
  MicroK8s is a small, fast, secure, single node Kubernetes that installs on
  just about any Linux box. Use it for offline development, prototyping,
  testing, or use it on a VM as a small, cheap, reliable k8s for CI/CD. It's
  also a great k8s for appliances - develop your IoT apps for k8s and deploy
  them to MicroK8s on your boxes.

grade: stable
confinement: strict
base: core18

plugs:
  home-read-all:
    interface: home
    read: all
  docker-privileged:
    interface: docker-support
    privileged-containers: true
  docker-unprivileged:
    interface: docker-support
    privileged-containers: false
  k8s-kubelet:
    interface: kubernetes-support
    flavor: kubelet
  k8s-kubeproxy:
    interface: kubernetes-support
    flavor: kubeproxy
  k8s-journald:
    interface: kubernetes-support
    flavor: autobind-unix
  dot-kube:
    interface: personal-files
    write:
      - $HOME/.kube
  dot-config-helm:
    interface: personal-files
    write:
      - $HOME/.config/helm

slots:
  microk8s:
    interface: content
    content: microk8s
    source:
      read:
        - $SNAP/.microk8s-info/microk8s
        - $HOME/.kube

hooks:
  configure:
    plugs:
      - dot-kube
  install:
    plugs:
      - network-bind
      - firewall-control
      - network-control
  remove:
    plugs:
      - k8s-kubelet
      - mount-observe
      - network-bind
      - network-control
      - firewall-control
  connect-plug-network-control:
    plugs:
      - dot-kube
      - network-control
  disconnect-plug-network-control:
    plugs:
      - dot-kube
      - network-control
  connect-plug-docker-privileged:
    plugs:
      - dot-kube
      - network-bind
  connect-plug-docker-support:
    plugs:
      - dot-kube
      - network-bind
  connect-plug-kubernetes-support:
    plugs:
      - dot-kube
      - network-bind
  connect-plug-k8s-kubelet:
    plugs:
      - dot-kube
      - network-bind
  connect-plug-k8s-kubeproxy:
    plugs:
      - dot-kube
      - network-bind
  connect-plug-dot-kube:
    plugs:
      - dot-kube
      - network-bind
  connect-plug-network:
    plugs:
      - dot-kube
      - network-bind
  connect-plug-network-bind:
    plugs:
      - dot-kube
      - network-bind
  connect-plug-network-observe:
    plugs:
      - dot-kube
      - network-bind
  connect-plug-firewall-control:
    plugs:
      - dot-kube
      - network-bind
  connect-plug-process-control:
    plugs:
      - dot-kube
      - network-bind
  connect-plug-kernel-module-observe:
    plugs:
      - dot-kube
      - network-bind
  connect-plug-mount-observe:
    plugs:
      - dot-kube
      - network-bind
  connect-plug-hardware-observe:
    plugs:
      - dot-kube
      - network-bind
  connect-plug-system-observe:
    plugs:
      - dot-kube
      - network-bind
  connect-plug-home:
    plugs:
      - dot-kube
      - network-bind
  connect-plug-opengl:
    plugs:
      - dot-kube
      - network-bind
  connect-plug-k8s-journald:
    plugs:
      - dot-kube
      - network-bind
  connect-plug-cifs-mount:
    plugs:
      - dot-kube
      - network-bind
  connect-plug-fuse-support:
    plugs:
      - dot-kube
      - network-bind
  connect-plug-kernel-crypto-api:
    plugs:
      - dot-kube
      - network-bind

apps:
  microk8s:
    command: microk8s.wrapper
    plugs:
      - docker-unprivileged
      - network-control
  daemon-etcd:
    command: run-etcd-with-args
    daemon: simple
    install-mode: disable
    plugs:
      - network-bind
  daemon-flanneld:
    command: run-flanneld-with-args
    daemon: simple
    install-mode: disable
    plugs:
      - network-bind
      - network-control
      - firewall-control
  daemon-containerd:
    command: run-containerd-with-args
    daemon: notify
    install-mode: disable
    plugs:
      - k8s-journald
      - network-bind
      - docker-support
      - docker-privileged
      - firewall-control
      - network-control
      - mount-observe
      - kubernetes-support
      - opengl
      - cifs-mount
      - fuse-support
      - kernel-crypto-api
    stop-mode: sigterm
    restart-condition: always
  daemon-kubelite:
    command: run-kubelite-with-args
    daemon: simple
    install-mode: disable
    plugs:
      - dot-kube
      - docker-support
      - docker-privileged
      - firewall-control
      - hardware-observe
      - kubernetes-support
      - mount-observe
      - network-bind
      - network-observe
      - network-control
      - process-control
      - system-observe
      - opengl
      - kernel-module-observe
  daemon-apiserver:
    command: run-null-daemon
    daemon: simple
    install-mode: disable
    plugs:
      - network-bind
      - network-observe
      - network-control
      - k8s-journald
      - kubernetes-support
  daemon-apiserver-kicker:
    command: apiservice-kicker
    daemon: simple
    install-mode: disable
    plugs:
      - kernel-module-control
      - network-bind
      - network-observe
      - network-control
      - k8s-journald
      - kubernetes-support
  daemon-control-plane-kicker:
    command: run-null-daemon
    daemon: simple
    install-mode: disable
    plugs:
      - network-bind
      - network-observe
      - network-control
      - k8s-journald
      - kubernetes-support
  daemon-cluster-agent:
    command: run-cluster-agent-with-args
    daemon: simple
    install-mode: disable
    plugs:
      - mount-observe
      - network-bind
      - network-observe
      - network-control
  daemon-controller-manager:
    command: run-null-daemon
    daemon: simple
    install-mode: disable
    plugs:
      - network-bind
      - docker-support
      - docker-privileged
      - firewall-control
      - k8s-journald
      - network-control
  daemon-scheduler:
    command: run-null-daemon
    daemon: simple
    install-mode: disable
    plugs:
      - network-bind
      - k8s-journald
  daemon-kubelet:
    command: run-null-daemon
    daemon: simple
    install-mode: disable
    plugs:
      - dot-kube
      - firewall-control
      - hardware-observe
      - k8s-kubelet
      - k8s-journald
      - mount-observe
      - network-bind
      - network-control
      - process-control
      - system-observe
      - opengl
  daemon-proxy:
    command: run-null-daemon
    daemon: simple
<<<<<<< HEAD
    install-mode: disable
    plugs:
      - network-bind
      - network-control
      - network-observe
      - firewall-control
      - k8s-kubeproxy
      - kernel-module-observe
      - mount-observe
      - system-observe
=======
  daemon-k8s-dqlite:
    command: run-k8s-dqlite-with-args
    daemon: simple
>>>>>>> b8fb3418
  dashboard-proxy:
    command: microk8s-dashboard-proxy.wrapper
    plugs:
      - network-bind
      - network-control
      - network-observe
      - firewall-control
      - k8s-kubeproxy
      - kernel-module-observe
      - mount-observe
      - system-observe
  kubectl:
    command: microk8s-kubectl.wrapper
    completer: kubectl.bash
    plugs:
      - docker-unprivileged
      - dot-kube
      - home-read-all
      - firewall-control
      - network-bind
      - k8s-kubelet
      - hardware-observe
      - mount-observe
      - network-control
      - process-control
      - system-observe
  add-node:
    command: microk8s-add-node.wrapper
    plugs:
      - network
      - network-bind
      - network-observe
      - mount-observe
  refresh-certs:
    command: microk8s-refresh-certs.wrapper
  join:
    command: microk8s-join.wrapper
    plugs:
      - network
      - mount-observe
  remove-node:
    command: microk8s-remove-node.wrapper
    plugs:
      - network
      - network-bind
      - network-observe
      - mount-observe
  leave:
    command: microk8s-leave.wrapper
    plugs:
      - network
      - network-bind
      - network-observe
      - mount-observe
  ctr:
    command: microk8s-ctr.wrapper
    plugs:
      - dot-kube
      - home-read-all
      - firewall-control
      - network-bind
      - k8s-kubelet
      - hardware-observe
      - mount-observe
      - network-control
      - process-control
      - system-observe
  inspect:
<<<<<<< HEAD
    command: inspect.sh
    plugs:
      - network-observe
      - kubernetes-support
      - kernel-module-observe
      - login-session-observe
      - system-observe
      - mount-observe
      - log-observe
      - firewall-control
=======
    command: microk8s.wrapper
>>>>>>> b8fb3418
  enable:
    command: microk8s-enable.wrapper
    plugs:
      - home-read-all
      - home
      - dot-kube
      - dot-config-helm
      - network
      - network-control
      - kernel-module-observe
      - opengl
  disable:
    command: microk8s-disable.wrapper
    plugs:
      - home-read-all
      - home
      - network
      - network-control
      - kernel-module-observe
      - opengl
  start:
    command: microk8s-start.wrapper
    plugs:
      - network
  stop:
    command: microk8s-stop.wrapper
    plugs:
      - network
  status:
    command: microk8s-status.wrapper
    plugs:
      - network
  config:
    command: microk8s-config.wrapper
  reset:
    command: microk8s-reset.wrapper
    plugs:
      - network
  istioctl:
    command: microk8s-istioctl.wrapper
    plugs:
      - network
  linkerd:
    command: microk8s-linkerd.wrapper
    plugs:
      - network
  helm:
    command: microk8s-helm.wrapper
    plugs:
      - home-read-all
      - home
      - dot-kube
      - dot-config-helm
      - network
  helm3:
    command: microk8s-helm3.wrapper
    plugs:
      - home-read-all
      - home
      - dot-kube
      - dot-config-helm
      - network
  cilium:
    command: microk8s-cilium.wrapper
    plugs:
      - network
  juju:
    command: microk8s-juju.wrapper
    plugs:
      - home-read-all
      - home
      - network
  dbctl:
    command: microk8s-dbctl.wrapper
    plugs:
      - home-read-all
      - home
      - kubernetes-support

passthrough:
  system-usernames:
    # The right group to be used here is snap_microk8s. The automatic creation of this
    # user group will land with snapd 2.52.
    snap_daemon: shared
  layout:
    /usr/libexec:
      bind: $SNAP_COMMON/usr/libexec
    /usr/local/lib:
      bind: $SNAP_COMMON/usr/local/lib
    /lib/ufw/ufw-init:
      bind-file: $SNAP/lib/ufw/ufw-init
    /var/lib/cni:
      bind: $SNAP_COMMON/var/lib/cni
    /var/log/pods:
      bind: $SNAP_COMMON/var/log/pods
    /var/log/containers:
      bind: $SNAP_COMMON/var/log/containers
    /var/lib/kubelet:
      bind: $SNAP_DATA/kubelet
    /var/lib/kube-proxy:
      bind: $SNAP_DATA/kube-proxy
    /etc/service/enabled:
      bind: $SNAP_COMMON/etc/service/enabled

parts:
  raft:
    source: https://github.com/canonical/raft
    build-attributes: [no-patchelf]
    source-type: git
    plugin: autotools
    stage-packages:
      - libuv1
    build-packages:
      - liblz4-dev
    organize:
      usr/lib/: lib/
      include/: usr/include/
    prime:
      - lib/libraft*so*
      - usr/include/

  sqlite:
    source: https://github.com/sqlite/sqlite
    source-type: git
    source-depth: 1
    source-tag: version-3.33.0
    build-attributes: [no-patchelf]
    plugin: autotools
    build-packages:
      - tcl
    override-build: |-
      set -ex
      git log -1 --format=format:%ci%n | sed -e 's/ [-+].*$//;s/ /T/;s/^/D /' > manifest
      git log -1 --format=format:%H > manifest.uuid
      cp /usr/share/misc/config.guess .
      cp /usr/share/misc/config.sub .
      autoreconf -f -i
      set +ex
      snapcraftctl build
    organize:
      include/: usr/include/
    prime:
      - bin/sqlite3
      - lib/libsqlite3*so*
      - usr/include/

  dqlite:
    after:
      - raft
      - sqlite
    source: https://github.com/canonical/dqlite
    build-attributes: [no-patchelf]
    source-type: git
    plugin: autotools
    stage-packages:
      - libuv1
    build-packages:
      - libuv1-dev
      - pkg-config
    organize:
      usr/lib/: lib/
      include/: usr/include/
    prime:
      - lib/libdqlite*so*
      - lib/*/libuv*
      - usr/include/

  dqlite-client:
    build-snaps: [go]
    after: [sqlite, dqlite]
    source: https://github.com/canonical/go-dqlite
    source-type: git
    plugin: go
    go-channel: 1.15/stable
    go-importpath: github.com/canonical/go-dqlite
    override-build: |
      set -eux
      snap refresh go --channel=1.15/stable || true
      go version
      export GOPATH=${SNAPCRAFT_STAGE}
      export CGO_CFLAGS="-I${SNAPCRAFT_STAGE}/usr/include/"
      export CGO_LDFLAGS="-L${SNAPCRAFT_STAGE}/lib"
      export CGO_LDFLAGS_ALLOW="-Wl,-z,now"
      go get -tags libsqlite3 github.com/canonical/go-dqlite/cmd/dqlite
      mkdir -p $SNAPCRAFT_PART_INSTALL/bin
      cp $GOPATH/bin/dqlite $SNAPCRAFT_PART_INSTALL/bin/

  k8s-dqlite:
    build-snaps: [go]
    after: [dqlite-client, dqlite]
    source: build-scripts/
    plugin: dump
    override-build: |
      set -eux
      . $SNAPCRAFT_PART_SRC/set-env-variables.sh
      snap refresh go --channel=1.15/stable || true
      go version
      export GOPATH=${SNAPCRAFT_STAGE}
      export CGO_LDFLAGS_ALLOW="-Wl,-z,now"
      export CGO_CFLAGS="-I${SNAPCRAFT_STAGE}/usr/include/"
      export CGO_LDFLAGS="-L${SNAPCRAFT_STAGE}/lib"
      mkdir -p $GOPATH/src/github.com/canonical/
      (
        cd $GOPATH/src/github.com/canonical/
        rm -rf k8s-dqlite
        git clone https://github.com/canonical/k8s-dqlite
        cd k8s-dqlite
        git checkout tags/"${K8S_DQLITE_TAG}" -b build
        go build  -tags libsqlite3,dqlite .
        cd ..
      )
      mkdir -p $SNAPCRAFT_PART_INSTALL/bin
      cp $GOPATH/src/github.com/canonical/k8s-dqlite/k8s-dqlite $SNAPCRAFT_PART_INSTALL/bin/
    stage-packages:
      - openssl

  etcd:
    plugin: dump
    source: build-scripts/
    build-snaps: [go]
    override-build: |
      . ./set-env-variables.sh
      case ${SNAPCRAFT_ARCH_TRIPLET%%-*} in
      x86_64|aarch64)
        echo "Supported arch by etcd - use official binary"
        curl -LO https://github.com/etcd-io/etcd/releases/download/${ETCD_VERSION}/etcd-${ETCD_VERSION}-linux-$KUBE_ARCH.tar.gz
        tar -xzvf etcd-*.tar.gz --strip-components=1
        ;;
      *)
        echo "Unsupported arch by etcd - build from sources"
        curl -LO https://github.com/etcd-io/etcd/archive/${ETCD_VERSION}.tar.gz
        tar -xzf *.tar.gz
        cd etcd-*
        go mod vendor
        ./build
        cp -av bin/* ../
        echo "End of build"
      esac
      snapcraftctl build
    stage:
      - etcd
      - etcdctl

  cni:
    plugin: dump
    source: build-scripts/
    override-build: |
      . ./set-env-variables.sh
      rm -rf cni*
      curl -LO https://github.com/containernetworking/plugins/releases/download/${CNI_VERSION}/cni-plugins-linux-$KUBE_ARCH-${CNI_VERSION}.tgz
      mkdir cni
      tar -xzvf cni-*.tgz -C cni/
      snapcraftctl build
    organize:
      ./cni/*: opt/cni/bin/
    filesets:
      bins: [./opt/cni/bin/*]
    stage: [$bins]

  flanneld:
    plugin: dump
    source: build-scripts/
    override-build: |
      . ./set-env-variables.sh
      curl -LO https://github.com/coreos/flannel/releases/download/${FLANNELD_VERSION}/flannel-${FLANNELD_VERSION}-linux-${KUBE_ARCH}.tar.gz
      tar -xzvf flannel-*.tar.gz
      snapcraftctl build
    organize:
      flanneld: opt/cni/bin/
    stage:
      - opt/cni/bin/flanneld

  k8s-binaries:
    after: [dqlite]
    build-snaps: [go]
    plugin: dump
    build-attributes: [no-patchelf]
    source: build-scripts/
    build-packages:
      - build-essential
      - curl
      - git
    override-build: |
      set -eux
      snap refresh go --channel=1.17/stable || true
      . ./set-env-variables.sh

      # if "${KUBE_SNAP_BINS}" exist we have to use the binaries from there
      # if "${KUBE_SNAP_BINS}" does not exist but it is set we will put the k8s binaries there
      # if "${KUBE_SNAP_BINS}" does not exist and it is not set we do not need to keep the created binaries
      if [ ! -e "${KUBE_SNAP_BINS}" ]; then
        if [ -z "${KUBE_SNAP_BINS}" ]; then
          . ./set-env-binaries-location.sh
        fi
        echo "Building k8s binaries"
        . ./build-k8s-binaries.sh
      else
        echo "Binaries provided in $KUBE_SNAP_BINS"
      fi
      mkdir -p bins/
      cp build/kube_bins/$KUBERNETES_TAG/$KUBE_ARCH/* bins/

      # Add bash completion for microk8s kubectl.
      bins/kubectl completion bash | sed "s/complete -o default -F __start_kubectl kubectl/complete -o default -F __start_kubectl microk8s kubectl/g" | sed "s/complete -o default -o nospace -F __start_kubectl kubectl/complete -o default -o nospace -F __start_kubectl kubectl/g" > kubectl.bash
      bins/kubectl completion bash | sed "s/complete -o default -F __start_kubectl kubectl/complete -o default -F __start_kubectl microk8s.kubectl/g" | sed "s/complete -o default -o nospace -F __start_kubectl kubectl/complete -o default -o nospace -F __start_kubectl kubectl/g" > kubectl.bash

      snapcraftctl build
    organize:
      bins/*: .
    stage:
      - kubelite
      - kubectl
      - kubectl.bash

  libmnl:
    plugin: autotools
    source: https://www.netfilter.org/pub/libmnl/libmnl-1.0.4.tar.bz2

  libnftnl:
    after:
      - libmnl
    plugin: autotools
    source: https://www.netfilter.org/projects/libnftnl/files/libnftnl-1.1.8.tar.bz2
    build-packages:
      - libjansson-dev

  iptables:
    after:
      - libnftnl
    source: https://www.netfilter.org/projects/iptables/files/iptables-1.8.6.tar.bz2
    plugin: autotools
    build-packages:
      - bison
      - flex
      - libnfnetlink-dev
      - libnetfilter-conntrack3
      - libnetfilter-conntrack-dev
    stage-packages:
      - ufw
    configflags:
      - "--disable-shared"
      - "--enable-static"
    stage:
      - -usr/bin/python3
    prime: [-bin/iptables-xml]

  migrator:
    build-snaps: [go]
    source: https://github.com/canonical/go-migrator
    source-type: git
    plugin: go
    go-channel: 1.15/stable
    go-importpath: github.com/canonical/go-migrator
    build-packages:
      - gcc
    prime:
      - bin/migrator

  containerd:
    build-snaps: [go]
    after: [iptables, runc]
    build-attributes: [no-patchelf]
    source: build-scripts/
    plugin: dump
    build-packages:
      - btrfs-tools
      - libseccomp-dev
    override-build: |
      set -eux
      . $SNAPCRAFT_PART_SRC/set-env-variables.sh
      snap refresh go --channel=1.15/stable || true
      go version
      export GOPATH=$(realpath ../go)
      mkdir -p $SNAPCRAFT_PART_INSTALL/bin

      # Build containerd
      rm -rf $GOPATH
      mkdir -p $GOPATH
      go get -d github.com/containerd/containerd
      (
        cd $GOPATH/src/github.com/containerd/containerd
        git checkout -f ${CONTAINERD_COMMIT}
        # building the btrfs driver can be disabled via the
        # build tag no_btrfs, removing this dependency
        make
      )
      cp $GOPATH/src/github.com/containerd/containerd/bin/* $SNAPCRAFT_PART_INSTALL/bin/
      rm $SNAPCRAFT_PART_INSTALL/bin/containerd-stress

      # Assemble the snap
      snapcraftctl build
    organize:
      containerd/install/bin/*: bin/
    stage-packages:
      - libnss-myhostname
      - libnss-resolve
      - libnss-mymachines
      - conntrack
      - libssl1.0.0
    stage:
      - -sbin/xtables-multi
      - -sbin/iptables*
      - -lib/xtables

  runc:
    build-snaps: [go]
    after: [iptables]
    source: build-scripts/
    plugin: dump
    build-packages:
      - btrfs-tools
      - libseccomp-dev
    override-build: |
      set -eux
      . $SNAPCRAFT_PART_SRC/set-env-variables.sh
      snap refresh go --channel=1.15/stable || true
      go version
      export GOPATH=$(realpath ../go)
      mkdir -p $SNAPCRAFT_PART_INSTALL/bin

      # Build runc
      go get -d github.com/opencontainers/runc
      (
        cd $GOPATH/src/github.com/opencontainers/runc
        git checkout ${RUNC_COMMIT}
        git config user.email "microk8s-builder-bot@ubuntu.com"
        git config user.name "MicroK8s builder bot"
        git am $SNAPCRAFT_PART_SRC/patches/runc/*
        make BUILDTAGS='seccomp apparmor'
      )
      cp $GOPATH/src/github.com/opencontainers/runc/runc $SNAPCRAFT_PART_INSTALL/bin/

      # Assemble the snap
      snapcraftctl build
    stage:
      - -sbin/xtables-multi
      - -sbin/iptables*
      - -lib/xtables

  bash-utils:
    source: snap
    plugin: dump
    stage-packages:
      - aufs-tools
      - coreutils
      - curl
      - diffutils
      - ethtool
      - gawk
      - grep
      - hostname
<<<<<<< HEAD
      - procps
      - squashfs-tools
      - tar
      - coreutils
      - diffutils
=======
>>>>>>> b8fb3418
      - iproute2
      - jq
      - libatm1
      - members
      - net-tools
      - sed
      - socat
      - squashfs-tools
      - tar
      - util-linux
      - zfsutils-linux
    stage:
      - -usr/bin/python3

  cluster-agent:
    plugin: python
    python-version: python3
    source: .
    python-packages:
      - flask == 1.1.2
      - PyYAML == 5.3.1
      - netifaces == 0.10.9
    stage-packages:
      - python3-openssl
      - openssl
      - python3-requests
      - gunicorn3
      - python3-click
      - python3-dateutil

  microk8s:
    after: [containerd, dqlite, k8s-binaries]
    plugin: dump
    build-attributes: [no-patchelf]
    build-packages:
      - make
      - mercurial
      - git
      - rsync
      - openssl
      - file
      - dpkg
    source: .
    prime:
      - -README*
      - -installer*
      - -tests*
      - -docs*
      - -build*
      - -go*
      - -snap*
    override-build: |
      set -eux

      . build-scripts/set-env-variables.sh

      snapcraftctl set-version "${KUBE_VERSION}"

      echo "Setting default daemon configs"
      cp -r $KUBE_SNAP_ROOT/microk8s-resources/default-args .

      echo "Building certs"
      cp -r $KUBE_SNAP_ROOT/microk8s-resources/certs .
      cp -r $KUBE_SNAP_ROOT/microk8s-resources/certs-beta .

      echo "Preparing containerd"
      cp $KUBE_SNAP_ROOT/microk8s-resources/containerd-profile .

      echo "Preparing user config"
      cp $KUBE_SNAP_ROOT/microk8s-resources/client.config.template .

      echo "Creating commands and wrappers"
      cp $KUBE_SNAP_ROOT/microk8s-resources/wrappers/* .

      cp -r $KUBE_SNAP_ROOT/microk8s-resources/actions .

      # Remove addons that do not work on arm64
      if [ "${ARCH}" = "arm64" ]
      then
        # Some actions are only available on amd64
        rm actions/*.gpu.sh
        rm "actions/gpu.yaml"
        rm actions/*.istio.sh
        rm actions/*.knative.sh
        rm actions/*.fluentd.sh
        rm -rf "actions/fluentd"
        rm actions/*.jaeger.sh
        rm -rf "actions/jaeger"
        rm actions/*.juju.sh
        rm actions/*.kubeflow.sh
        rm actions/*.multus.sh
        rm "actions/multus.yaml"
        rm actions/*.keda.sh
        rm actions/*.openfaas.sh
        rm -rf "actions/kata"
        rm actions/*.kata.sh
        rm actions/*.inaccel.sh
      fi

      # Remove addons that do not work on s390x
      if [ "${ARCH}" = "s390x" ]
      then
        rm actions/*.gpu.sh
        rm actions/gpu.yaml
        rm actions/*.istio.sh
        rm actions/*.knative.sh
        rm actions/*.fluentd.sh
        rm -rf "actions/fluentd"
        rm actions/*.jaeger.sh
        rm -rf "actions/jaeger"
        rm actions/*.juju.sh
        rm actions/*.kubeflow.sh
        rm actions/*.multus.sh
        rm actions/multus.yaml
        rm actions/*.keda.sh
        rm actions/*.openebs.sh
        rm actions/*.openfaas.sh
        rm actions/*.prometheus.sh
        rm -rf "actions/prometheus"
        rm actions/*.ambassador.sh
        rm actions/*.cilium.sh
        rm actions/*.traefik.sh
        rm actions/*.registry.sh
        rm actions/*.storage.sh
        rm actions/*.portainer.sh
        rm actions/*.linkerd.sh
        rm -rf "actions/kata"
        rm actions/*.kata.sh
        rm actions/*.inaccel.sh
      fi

      echo "Creating inspect hook"
      cp $KUBE_SNAP_ROOT/scripts/inspect.sh .

      snapcraftctl build

  juju:
    plugin: dump
    source: https://launchpad.net/juju/2.9/2.9.0/+download/juju-2.9.0-k8s.tar.xz
    source-type: tar
    organize:
      juju: bin/juju
    prime:
      - bin/juju<|MERGE_RESOLUTION|>--- conflicted
+++ resolved
@@ -293,7 +293,6 @@
   daemon-proxy:
     command: run-null-daemon
     daemon: simple
-<<<<<<< HEAD
     install-mode: disable
     plugs:
       - network-bind
@@ -304,11 +303,14 @@
       - kernel-module-observe
       - mount-observe
       - system-observe
-=======
   daemon-k8s-dqlite:
     command: run-k8s-dqlite-with-args
     daemon: simple
->>>>>>> b8fb3418
+    plugs:
+      - network-bind
+      - network-control
+      - network-observe
+      - firewall-control
   dashboard-proxy:
     command: microk8s-dashboard-proxy.wrapper
     plugs:
@@ -377,8 +379,7 @@
       - process-control
       - system-observe
   inspect:
-<<<<<<< HEAD
-    command: inspect.sh
+    command: microk8s.wrapper
     plugs:
       - network-observe
       - kubernetes-support
@@ -388,9 +389,6 @@
       - mount-observe
       - log-observe
       - firewall-control
-=======
-    command: microk8s.wrapper
->>>>>>> b8fb3418
   enable:
     command: microk8s-enable.wrapper
     plugs:
@@ -842,14 +840,9 @@
       - gawk
       - grep
       - hostname
-<<<<<<< HEAD
       - procps
       - squashfs-tools
       - tar
-      - coreutils
-      - diffutils
-=======
->>>>>>> b8fb3418
       - iproute2
       - jq
       - libatm1
@@ -857,8 +850,6 @@
       - net-tools
       - sed
       - socat
-      - squashfs-tools
-      - tar
       - util-linux
       - zfsutils-linux
     stage:
