--- conflicted
+++ resolved
@@ -182,7 +182,6 @@
     - firewall-control
   daemon-containerd:
     command: run-containerd-with-args
-<<<<<<< HEAD
     daemon: simple
     plugs:
     - ld-cache
@@ -198,14 +197,9 @@
     - cifs-mount
     - fuse-support
     - kernel-crypto-api
-=======
     daemon: notify
-    # when stopped send only sigterm
-    # https://forum.snapcraft.io/t/process-lifecycle-on-snap-refresh/140/37
     stop-mode: sigterm
     restart-condition: always
-    plugs: [kubernetes-support]
->>>>>>> ead685c5
   daemon-kubelite:
     command: run-kubelite-with-args
     daemon: simple
@@ -562,8 +556,8 @@
       snap refresh go --channel=1.15/stable || true
       go version
       export GOPATH=${SNAPCRAFT_STAGE}
-      export CGO_CFLAGS="-I${SNAPCRAFT_STAGE}/usr/include/" 
-      export CGO_LDFLAGS="-L${SNAPCRAFT_STAGE}/lib" 
+      export CGO_CFLAGS="-I${SNAPCRAFT_STAGE}/usr/include/"
+      export CGO_LDFLAGS="-L${SNAPCRAFT_STAGE}/lib"
       export CGO_LDFLAGS_ALLOW="-Wl,-z,now"
       go get -tags libsqlite3 github.com/canonical/go-dqlite/cmd/dqlite
       mkdir -p $SNAPCRAFT_PART_INSTALL/bin
@@ -886,17 +880,6 @@
         rm actions/*.kubeflow.sh
         rm actions/*.multus.sh
         rm "actions/multus.yaml"
-<<<<<<< HEAD
-        # KEDA support
-        rm "actions/enable.keda.sh"
-        rm "actions/disable.keda.sh"
-        # OpenEBS support
-        rm "actions/enable.openebs.sh"
-        rm "actions/disable.openebs.sh"
-        # OpenFaaS support
-        rm "actions/enable.openfaas.sh"
-        rm "actions/disable.openfaas.sh"
-=======
         rm actions/*.keda.sh
         rm actions/*.openfaas.sh
         rm -rf "actions/kata"
@@ -932,7 +915,6 @@
         rm actions/*.linkerd.sh
         rm -rf "actions/kata"
         rm actions/*.kata.sh
->>>>>>> ead685c5
       fi
 
       echo "Creating inspect hook"
