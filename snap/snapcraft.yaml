--- conflicted
+++ resolved
@@ -531,7 +531,6 @@
       - python3-click
       - python3-dateutil
 
-<<<<<<< HEAD
   cluster-agent-go:
     build-snaps: [go]
     source: cluster-agent/
@@ -553,7 +552,7 @@
       )
 
       # Assemble the snap
-=======
+
   microk8s-addons:
     plugin: dump
     build-attributes: [no-patchelf]
@@ -573,7 +572,6 @@
       fi
       mkdir -p addons
       git clone $ADDONS_REPO -b $ADDONS_REPO_BRANCH addons/core
->>>>>>> 47b1aec5
       snapcraftctl build
 
   microk8s:
