--- conflicted
+++ resolved
@@ -31,21 +31,17 @@
 (cat /proc/mounts | grep ${SNAP_COMMON}/pods | cut -d ' ' -f 2 | xargs umount -l) || true
 (cat /proc/mounts | grep ${SNAP_COMMON}/var/lib/containerd | cut -d ' ' -f 2 | xargs umount -l) || true
 (cat /proc/mounts | grep ${SNAP_COMMON}/run/containerd | cut -d ' ' -f 2 | xargs umount) || true
-<<<<<<< HEAD
-=======
 (cat /proc/mounts | grep ${SNAP_COMMON}/var/lib/docker | cut -d ' ' -f 2 | xargs umount -l) || true
 (cat /proc/mounts | grep ${SNAP_COMMON}/var/run/docker | cut -d ' ' -f 2 | xargs umount) || true
 (cat /proc/mounts | grep ${SNAP_COMMON}/var/lib/kubelet | cut -d ' ' -f 2 | xargs umount) || true
->>>>>>> 56a91115
 
 if snapctl is-connected network-control
 then
-  if $SNAP/sbin/ip link show cni0
-  then
-    $SNAP/sbin/ip link delete cni0
-  fi
-else
-  echo "MicroK8s does not have permission to clean up the cni0 interface"
-  echo "Please run the following command to complete the remove process:"
-  echo -e "\tip link delete cni0"
+  for link in cni0 cilium_vxlan
+  do
+    if $SNAP/sbin/ip link show ${link}
+    then
+      $SNAP/sbin/ip link delete ${link}
+    fi
+  done
 fi