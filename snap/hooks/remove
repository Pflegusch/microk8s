--- conflicted
+++ resolved
@@ -5,10 +5,6 @@
 
 export PATH="$SNAP/usr/sbin:$SNAP/usr/bin:$SNAP/sbin:$SNAP/bin:$PATH:/usr/bin:/usr/local/bin"
 
-<<<<<<< HEAD
-snapctl stop ${SNAP_NAME}.daemon-kubelet 2>&1 || true
-snapctl stop ${SNAP_NAME}.daemon-containerd 2>&1 || true
-=======
 if [ -e "${SNAP_DATA}/var/lock/lite.lock" ]
 then
   snapctl stop ${SNAP_NAME}.daemon-kubelite 2>&1 || true
@@ -16,7 +12,6 @@
   snapctl stop ${SNAP_NAME}.daemon-kubelet 2>&1 || true
 fi
 snapctl stop ${SNAP_NAME}.daemon-docker 2>&1 || true
->>>>>>> 2010e256
 
 # Sym link the host's /var/lib/kubelet to the Snap's.  This will be fixed with layouts when
 # this Snap is strictly confined.
