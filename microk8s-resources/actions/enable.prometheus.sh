#!/usr/bin/env bash

set -e

source $SNAP/actions/common/utils.sh
CA_CERT=/snap/core18/current/etc/ssl/certs/ca-certificates.crt

KUBECTL="$SNAP/kubectl --kubeconfig=${SNAP_DATA}/credentials/client.config"

do_prerequisites() {
  refresh_opt_in_config "authentication-token-webhook" "true" kubelet
  restart_service kubelet
  # enable dns service
  "$SNAP/microk8s-enable.wrapper" dns
  # Allow some time for the apiserver to start
  sleep 5
  ${SNAP}/microk8s-status.wrapper --wait-ready --timeout 30 >/dev/null
}


get_kube_prometheus () {
  if [  ! -d "${SNAP_DATA}/kube-prometheus" ]
  then
    KUBE_PROMETHEUS_VERSION="v0.8.0"
    KUBE_PROMETHEUS_ERSION=$(echo $KUBE_PROMETHEUS_VERSION | sed 's/v//g')
    echo "Fetching kube-prometheus version $KUBE_PROMETHEUS_VERSION."
    mkdir -p "${SNAP_DATA}/kube-prometheus"
    mkdir -p "${SNAP_DATA}/tmp/kube-prometheus"

    "${SNAP}/usr/bin/curl" --cacert $CA_CERT -L https://github.com/prometheus-operator/kube-prometheus/archive/${KUBE_PROMETHEUS_VERSION}.tar.gz -o "$SNAP_DATA/tmp/kube-prometheus/kube-prometheus.tar.gz"
    tar -xzvf "$SNAP_DATA/tmp/kube-prometheus/kube-prometheus.tar.gz" -C "$SNAP_DATA/tmp/kube-prometheus/"
    cp -R "$SNAP_DATA/tmp/kube-prometheus/kube-prometheus-${KUBE_PROMETHEUS_ERSION}/manifests/" "${SNAP_DATA}/kube-prometheus"

    rm -rf "$SNAP_DATA/tmp/kube-prometheus"
  fi
}

<<<<<<< HEAD
use_multiarch_images() {
  $SNAP/bin/sed -i 's@quay.io/coreos/kube-state-metrics:v1.9.7@gcr.io/k8s-staging-kube-state-metrics/kube-state-metrics:v1.9.8@g' ${SNAP_DATA}/kube-prometheus/manifests/kube-state-metrics-deployment.yaml
  $SNAP/bin/sed -i 's@app.kubernetes.io/version: v1.9.7@app.kubernetes.io/version: v1.9.8@g' ${SNAP_DATA}/kube-prometheus/manifests/kube-state-metrics-deployment.yaml

}

=======
>>>>>>> ead685c5

set_replicas_to_one() {
  # alert manager must be set to 1 replica
  $SNAP/bin/sed -i 's@replicas: .@replicas: 1@g' ${SNAP_DATA}/kube-prometheus/manifests/alertmanager-alertmanager.yaml
  # prometheus must be set to 1 replica
  $SNAP/bin/sed -i 's@replicas: .@replicas: 1@g' ${SNAP_DATA}/kube-prometheus/manifests/prometheus-prometheus.yaml

}

enable_prometheus() {
  echo "Enabling Prometheus"
  $KUBECTL apply -f "${SNAP_DATA}/kube-prometheus/manifests/setup"
  n=0
  until [ $n -ge 10 ]
  do
    sleep 3
    ($KUBECTL apply -f "${SNAP_DATA}/kube-prometheus/manifests/") && break
    n=$[$n+1]
    if [ $n -ge 10 ]; then
      echo "The Prometheus operator failed to install"
      exit 1
    fi
done
}

add_loki_datasource() {
   cat <<EOF | base64 -w0
{
    "apiVersion": 1,
    "datasources": [
        {
            "access": "proxy",
            "editable": false,
            "name": "prometheus",
            "orgId": 1,
            "type": "prometheus",
            "url": "http://prometheus-k8s.monitoring.svc:9090",
            "version": 1
        },
        {
           "name": "loki",
           "type": "loki",
           "access": proxy,
           "url": "http://loki.monitoring.svc:3100",
           "version": 1,
           "editable": false,
           "orgId": 1,
        }
    ]
}
EOF

return $?
}

update_grafana_datasource() {
  DS=$(add_loki_datasource)
  run_with_sudo $SNAP/bin/sed -i "s@datasources.yaml:.*@datasources.yaml: $DS@g" ${SNAP_DATA}/kube-prometheus/manifests/grafana-dashboardDatasources.yaml
}


do_prerequisites
get_kube_prometheus
set_replicas_to_one
update_grafana_datasource
enable_prometheus

echo "The Prometheus operator is enabled (user/pass: admin/admin)"<|MERGE_RESOLUTION|>--- conflicted
+++ resolved
@@ -17,7 +17,6 @@
   ${SNAP}/microk8s-status.wrapper --wait-ready --timeout 30 >/dev/null
 }
 
-
 get_kube_prometheus () {
   if [  ! -d "${SNAP_DATA}/kube-prometheus" ]
   then
@@ -34,16 +33,6 @@
     rm -rf "$SNAP_DATA/tmp/kube-prometheus"
   fi
 }
-
-<<<<<<< HEAD
-use_multiarch_images() {
-  $SNAP/bin/sed -i 's@quay.io/coreos/kube-state-metrics:v1.9.7@gcr.io/k8s-staging-kube-state-metrics/kube-state-metrics:v1.9.8@g' ${SNAP_DATA}/kube-prometheus/manifests/kube-state-metrics-deployment.yaml
-  $SNAP/bin/sed -i 's@app.kubernetes.io/version: v1.9.7@app.kubernetes.io/version: v1.9.8@g' ${SNAP_DATA}/kube-prometheus/manifests/kube-state-metrics-deployment.yaml
-
-}
-
-=======
->>>>>>> ead685c5
 
 set_replicas_to_one() {
   # alert manager must be set to 1 replica
