--- conflicted
+++ resolved
@@ -660,7 +660,6 @@
     fi
 }
 
-<<<<<<< HEAD
 check_snap_interfaces() {
     # Check whether all of the required interfaces are connected before proceeding.
     # This is to address https://forum.snapcraft.io/t/mimic-sequence-of-hook-calls-with-auto-connected-interfaces/19618
@@ -711,12 +710,6 @@
         fi
     fi
 }
-=======
-mark_boot_time() {
-  # place the current time in the "$1"/last-start-date file
-  now=$(date +%s)
-  echo "$now" > "$1"/last-start-date
-}
 
 try_copy_users_to_snap_microk8s() {
   # try copy users from microk8s to snap_microk8s group
@@ -773,5 +766,4 @@
     echo "Function does not exist: $1" >&2
     exit 1
   fi
-fi
->>>>>>> b8fb3418
+fi