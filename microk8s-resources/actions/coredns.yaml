--- conflicted
+++ resolved
@@ -82,54 +82,6 @@
               - key: Corefile
                 path: Corefile
       containers:
-<<<<<<< HEAD
-      - name: coredns
-        image: coredns/coredns:1.6.7
-        imagePullPolicy: IfNotPresent
-        resources:
-          limits:
-            memory: 170Mi
-          requests:
-            cpu: 100m
-            memory: 70Mi
-        args: [ "-conf", "/etc/coredns/Corefile" ]
-        volumeMounts:
-        - name: config-volume
-          mountPath: /etc/coredns
-          readOnly: true
-        ports:
-        - containerPort: 53
-          name: dns
-          protocol: UDP
-        - containerPort: 53
-          name: dns-tcp
-          protocol: TCP
-        - containerPort: 9153
-          name: metrics
-          protocol: TCP
-        securityContext:
-          allowPrivilegeEscalation: $ALLOWESCALATION
-          capabilities:
-            add:
-            - NET_BIND_SERVICE
-            drop:
-            - all
-          readOnlyRootFilesystem: true
-        livenessProbe:
-          httpGet:
-            path: /health
-            port: 8080
-            scheme: HTTP
-          initialDelaySeconds: 60
-          timeoutSeconds: 5
-          successThreshold: 1
-          failureThreshold: 5
-        readinessProbe:
-          httpGet:
-            path: /ready
-            port: 8181
-            scheme: HTTP
-=======
         - name: coredns
           image: coredns/coredns:1.8.0
           imagePullPolicy: IfNotPresent
@@ -176,7 +128,6 @@
               path: /ready
               port: 8181
               scheme: HTTP
->>>>>>> 2010e256
       dnsPolicy: Default
 ---
 apiVersion: v1
