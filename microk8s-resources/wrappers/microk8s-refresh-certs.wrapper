--- conflicted
+++ resolved
@@ -16,170 +16,4 @@
   exit 0
 fi
 
-<<<<<<< HEAD
-exit_if_no_permissions
-
-BACKUP=$SNAP_DATA/var/log/ca-backup/
-INSTALL=false
-UNDO=false
-CHECK=false
-PARSED=$(getopt --options=iuhc --longoptions=install,undo,help,check --name "$@" -- "$@")
-eval set -- "$PARSED"
-while true; do
-  case "$1" in
-    -i|--install)
-        INSTALL=true
-        shift
-        ;;
-    -u|--undo)
-        UNDO=true
-        shift
-        ;;
-    -c|--check)
-        CHECK=true
-        shift
-        ;;
-    -h|--help)
-        echo "Usage: $0 [OPTIONS]"
-        echo
-        echo "Refresh the CA certificates in this deployment"
-        echo
-        echo "Options:"
-        echo " -h, --help          Show this help"
-        echo " -u, --undo          Revert the last refresh performed"
-        echo " -c, --check         Check the expiration time of the installed CA"
-        echo " -i, --install       Install new CA certificates"
-        exit 0
-        ;;
-    --)
-        shift
-        break
-        ;;
-    *)
-        echo "$0: invalid option -- $1"
-        exit 1
-  esac
-done
-
-
-function revert {
-  if ! [ -d "$BACKUP" ]
-  then
-    echo "No previous backup found"
-    exit 1
-  fi
-
-  echo "Reverting certificates"
-  cp -r $BACKUP/certs/ ${SNAP_DATA}/
-  cp -r $BACKUP/credentials/ ${SNAP_DATA}/
-
-  echo "Restarting"
-  $SNAP/microk8s-stop.wrapper || true
-  $SNAP/microk8s-start.wrapper
-}
-
-
-function refresh {
-  # Backup
-  echo "Backing up certificates under $BACKUP"
-  mkdir -p $SNAP_DATA/var/log/ca-backup/
-  cp -r ${SNAP_DATA}/certs $BACKUP
-  cp -r ${SNAP_DATA}/credentials $BACKUP/
-
-  echo "Creating new certificates"
-  rm -rf ${SNAP_DATA}/certs/ca.crt
-  rm -rf ${SNAP_DATA}/certs/front-proxy-ca.crt
-  rm -rf ${SNAP_DATA}/certs/csr.conf
-  produce_certs
-  rm -rf .srl
-
-  # Create the basic tokens
-  echo "Creating new kubeconfig file"
-  ca_data=$(cat ${SNAP_DATA}/certs/ca.crt | ${SNAP}/usr/bin/base64 -w 0)
-
-  # Create the client kubeconfig
-  cp ${SNAP}/client.config.template ${SNAP_DATA}/credentials/client.config
-  $SNAP/bin/sed -i 's/PASSWORD/'"${admin_token}"'/g' ${SNAP_DATA}/credentials/client.config
-  $SNAP/bin/sed -i 's/CADATA/'"${ca_data}"'/g' ${SNAP_DATA}/credentials/client.config
-  $SNAP/bin/sed -i 's/NAME/admin/g' ${SNAP_DATA}/credentials/client.config
-  if grep admin ${SNAP_DATA}/credentials/known_tokens.csv 2>&1 > /dev/null
-  then
-    admin_token=`grep admin ${SNAP_DATA}/credentials/known_tokens.csv | cut -d, -f1`
-    $SNAP/bin/sed -i 's/AUTHTYPE/token/g' ${SNAP_DATA}/credentials/client.config
-    $SNAP/bin/sed -i '/username/d' ${SNAP_DATA}/credentials/client.config
-  else
-    admin_token=`grep admin ${SNAP_DATA}/credentials/basic_auth.csv | cut -d, -f1`
-    $SNAP/bin/sed -i 's/AUTHTYPE/password/g' ${SNAP_DATA}/credentials/client.config
-  fi
-  $SNAP/bin/sed -i 's/PASSWORD/'"${admin_token}"'/g' ${SNAP_DATA}/credentials/client.config
-
-  # Create the known tokens
-  proxy_token=`grep kube-proxy ${SNAP_DATA}/credentials/known_tokens.csv | cut -d, -f1`
-  hostname=$(hostname)
-  kubelet_token=`grep kubelet-0 ${SNAP_DATA}/credentials/known_tokens.csv | cut -d, -f1`
-  controller_token=`grep kube-controller-manager ${SNAP_DATA}/credentials/known_tokens.csv | cut -d, -f1`
-  scheduler_token=`grep kube-scheduler ${SNAP_DATA}/credentials/known_tokens.csv | cut -d, -f1`
-
-  # Create the client kubeconfig for the controller
-  cp ${SNAP}/client.config.template ${SNAP_DATA}/credentials/controller.config
-  $SNAP/bin/sed -i 's/CADATA/'"${ca_data}"'/g' ${SNAP_DATA}/credentials/controller.config
-  $SNAP/bin/sed -i 's/NAME/controller/g' ${SNAP_DATA}/credentials/controller.config
-  $SNAP/bin/sed -i '/username/d' ${SNAP_DATA}/credentials/controller.config
-  $SNAP/bin/sed -i 's/AUTHTYPE/token/g' ${SNAP_DATA}/credentials/controller.config
-  $SNAP/bin/sed -i 's/PASSWORD/'"${controller_token}"'/g' ${SNAP_DATA}/credentials/controller.config
-
-  # Create the client kubeconfig for the scheduler
-  cp ${SNAP}/client.config.template ${SNAP_DATA}/credentials/scheduler.config
-  $SNAP/bin/sed -i 's/CADATA/'"${ca_data}"'/g' ${SNAP_DATA}/credentials/scheduler.config
-  $SNAP/bin/sed -i 's/NAME/scheduler/g' ${SNAP_DATA}/credentials/scheduler.config
-  $SNAP/bin/sed -i '/username/d' ${SNAP_DATA}/credentials/scheduler.config
-  $SNAP/bin/sed -i 's/AUTHTYPE/token/g' ${SNAP_DATA}/credentials/scheduler.config
-  $SNAP/bin/sed -i 's/PASSWORD/'"${scheduler_token}"'/g' ${SNAP_DATA}/credentials/scheduler.config
-
-  # Create the proxy and kubelet kubeconfig
-  cp ${SNAP}/client.config.template ${SNAP_DATA}/credentials/kubelet.config
-  $SNAP/bin/sed -i 's/NAME/kubelet/g' ${SNAP_DATA}/credentials/kubelet.config
-  $SNAP/bin/sed -i 's/CADATA/'"${ca_data}"'/g' ${SNAP_DATA}/credentials/kubelet.config
-  $SNAP/bin/sed -i '/username/d' ${SNAP_DATA}/credentials/kubelet.config
-  $SNAP/bin/sed -i 's/AUTHTYPE/token/g' ${SNAP_DATA}/credentials/kubelet.config
-  $SNAP/bin/sed -i 's/PASSWORD/'"${kubelet_token}"'/g' ${SNAP_DATA}/credentials/kubelet.config
-
-  cp ${SNAP}/client.config.template ${SNAP_DATA}/credentials/proxy.config
-  $SNAP/bin/sed -i 's/NAME/kubeproxy/g' ${SNAP_DATA}/credentials/proxy.config
-  $SNAP/bin/sed -i 's/CADATA/'"${ca_data}"'/g' ${SNAP_DATA}/credentials/proxy.config
-  $SNAP/bin/sed -i '/username/d' ${SNAP_DATA}/credentials/proxy.config
-  $SNAP/bin/sed -i 's/AUTHTYPE/token/g' ${SNAP_DATA}/credentials/proxy.config
-  $SNAP/bin/sed -i 's/PASSWORD/'"${proxy_token}"'/g' ${SNAP_DATA}/credentials/proxy.config
-
-  $SNAP/microk8s-stop.wrapper || true
-  $SNAP/microk8s-start.wrapper
-
-  echo ""
-  echo "The CA certificates have been replaced. Kubernetes will restart the pods of your workloads."
-  echo "Any worker nodes you may have in your cluster need to be removed and re-joined to become aware of the new CA."
-  echo ""
-}
-
-if [[ "$UNDO" == "true" ]]
-then
-  revert
-  exit
-elif [[ "$CHECK" == "true" ]]
-then
-  exp_date_str="$(openssl x509 -enddate -noout -in $SNAP_DATA/certs/ca.crt | cut -d= -f 2)"
-  exp_date_secs="$(date -d "$exp_date_str" +%s)"
-  now_secs=$(date +%s)
-  difference=$(($exp_date_secs-$now_secs))
-  days=$(($difference/(3600*24)))
-  echo "The CA certificate will expire in $days days."
-  exit 0
-elif [[ "$INSTALL" == "true" ]]
-then
-  refresh
-  exit 0
-else
-  echo "Use the --help to see the available options."
-fi
-=======
-LD_LIBRARY_PATH=$IN_SNAP_LD_LIBRARY_PATH ${SNAP}/usr/bin/python3 ${SNAP}/scripts/wrappers/refresh-certs.py $@
->>>>>>> 56a91115
+LD_LIBRARY_PATH=$IN_SNAP_LD_LIBRARY_PATH ${SNAP}/usr/bin/python3 ${SNAP}/scripts/wrappers/refresh-certs.py $@