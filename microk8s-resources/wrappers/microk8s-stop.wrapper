--- conflicted
+++ resolved
@@ -37,12 +37,7 @@
     esac
 done
 
-<<<<<<< HEAD
-
 if ! snapctl stop ${SNAP_NAME} --disable
-=======
-if ! run_with_sudo snap stop ${SNAP_NAME} --disable
->>>>>>> 2010e256
 then
     echo 'Failed to stop microk8s services. Check snapd logs with "journalctl -u snapd.service"'
     exit 1
